--- conflicted
+++ resolved
@@ -22,49 +22,7 @@
 from torch.optim.optimizer import Optimizer
 
 
-<<<<<<< HEAD
-def main():
-    # ----------- HYPERPARAMETERS --------------
-    train_config = {
-        "lr": 0.01,
-        "momentum": 0.9,
-        "weight_decay": 1e-04,
-        "value_loss_ratio": 0.01,
-        "test_size": 0.2,
-        "batch_size": 128,
-        "random_state":  42,
-        "nb_epochs":  10,
-        "model": "risev3",
-    }
-=======
-def create_model():
-    input_shape = (18, 11, 11)
-    model = AlphaZeroResnet(num_res_blocks=3, nb_input_channels=input_shape[0], board_width=input_shape[1],
-                            board_height=input_shape[2])
-    init_weights(model)
-
-    return input_shape, model
-
-
-def create_optimizer(model: nn.Module, train_config: dict):
-    return optim.SGD(model.parameters(), lr=train_config["lr"], momentum=train_config["momentum"],
-                     weight_decay=train_config["weight_decay"])
->>>>>>> 1922d597
-
-
-def train_cnn(train_config):
-    z = zarr.open(train_config["dataset_path"], 'r')
-    z_samples = z.attrs["Steps"]
-
-    print(f"Opened dataset with {z_samples} samples from {len(z.attrs['EpisodeSteps'])} episodes")
-
-    use_cuda = torch.cuda.is_available()
-    print(f"CUDA enabled: {use_cuda}")
-
-    train_loader, val_loader = prepare_dataset(z, train_config["test_size"], train_config["batch_size"],
-                                               train_config["random_state"])
-
-<<<<<<< HEAD
+def create_model(train_config):
     input_shape = (18, 11, 11)
     valid_models = ["a0", "risev3"]
     if train_config["model"] == "a0":
@@ -78,9 +36,28 @@
     else:
         raise Exception(f'Invalid model "{train_config["model"]}" given. Valid models are "{valid_models}".')
     init_weights(model)
-=======
-    input_shape, model = create_model()
->>>>>>> 1922d597
+
+    return input_shape, model
+
+
+def create_optimizer(model: nn.Module, train_config: dict):
+    return optim.SGD(model.parameters(), lr=train_config["lr"], momentum=train_config["momentum"],
+                     weight_decay=train_config["weight_decay"])
+
+
+def train_cnn(train_config):
+    z = zarr.open(train_config["dataset_path"], 'r')
+    z_samples = z.attrs["Steps"]
+
+    print(f"Opened dataset with {z_samples} samples from {len(z.attrs['EpisodeSteps'])} episodes")
+
+    use_cuda = torch.cuda.is_available()
+    print(f"CUDA enabled: {use_cuda}")
+
+    train_loader, val_loader = prepare_dataset(z, train_config["test_size"], train_config["batch_size"],
+                                               train_config["random_state"])
+
+    input_shape, model = create_model(train_config)
 
     if use_cuda:
         model = model.cuda()
@@ -413,6 +390,7 @@
         "batch_size": 128,
         "random_state":  42,
         "nb_epochs":  10,
+        "model": "a0",
     }
 
     for key in default_config:
