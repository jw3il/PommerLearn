#include "pymethods.hpp"
#include "agents.hpp"
#include "agents/crazyara_agent.h"

#include <iostream>
#include "string.h"

std::unique_ptr<CrazyAraAgent> create_crazyara_agent(std::string modelDir, uint stateSize, bool rawNetAgent, SearchLimits searchLimits=SearchLimits())
{
    StateConstants::init(false);
    StateConstantsPommerman::set_auxiliary_outputs(stateSize);
    
    std::unique_ptr<CrazyAraAgent> crazyAraAgent;
    if(rawNetAgent)
    {
        crazyAraAgent = std::make_unique<RawCrazyAraAgent>(modelDir);
    }
    else
    {
        SearchSettings searchSettings = MCTSCrazyAraAgent::get_default_search_settings(false);
        PlaySettings playSettings;
        crazyAraAgent = std::make_unique<MCTSCrazyAraAgent>(modelDir, playSettings, searchSettings, searchLimits);
    }

    // partial observability
    bboard::ObservationParameters obsParams;
    obsParams.agentPartialMapView = false;
    obsParams.agentInfoVisibility = bboard::AgentInfoVisibility::All;
    obsParams.exposePowerUps = false;

<<<<<<< HEAD
    uint valueVersion = 2;
    crazyAraAgent->init_state(bboard::GameMode::FreeForAll, obsParams, obsParams, valueVersion);
=======
    uint valueVersion = 1;
    crazyAraAgent->init_state(bboard::GameMode::FreeForAll, obsParams, valueVersion, PlanningAgentType::SimpleAgent);
>>>>>>> fb4a0984

    return crazyAraAgent;
}

std::pair<std::string, std::string> _extract_arg(std::string input, std::string delimiter=":")
{
    auto delimiterPos = input.find(":");
    if(delimiterPos == std::string::npos)
    {
        return std::pair<std::string, std::string>("", input);
    }

    std::string arg = input.substr(0, delimiterPos);
    std::string remainder = input.substr(delimiterPos + 1, input.length() - delimiterPos - 1);
    return std::pair<std::string, std::string>(arg, remainder);
}

std::unique_ptr<bboard::Agent> PyInterface::new_agent(std::string agentName, long seed)
{
    if(agentName == "SimpleAgent")
    {
        return std::make_unique<agents::SimpleAgent>(seed);
    }
    else if(agentName == "SimpleUnbiasedAgent")
    {
        return std::make_unique<agents::SimpleUnbiasedAgent>(seed);
    }
    else if(agentName.find("RawNetAgent") == 0)
    {
        auto tmp = _extract_arg(agentName);
        tmp = _extract_arg(tmp.second);
        std::string modelDir = tmp.first;
        std::string stateSize = tmp.second;
        if(modelDir.empty() || stateSize.empty()) 
        {
            std::cout << "Could not parse agent identifier. Specify the agent like RawNet:dir:stateSize" << std::endl;
            return nullptr;
        }

        std::cout << "Creating RawNetAgent with " << std::endl
            << "> Model dir: " << modelDir << std::endl
            << "> State size: " << stateSize << std::endl;

        return create_crazyara_agent(modelDir, std::stoi(stateSize), true);
    }
    else if(agentName.find("CrazyAraAgent") == 0)
    {
        auto tmp = _extract_arg(agentName);
        tmp = _extract_arg(tmp.second);
        std::string modelDir = tmp.first;
        tmp = _extract_arg(tmp.second);
        std::string stateSize = tmp.first;
        tmp = _extract_arg(tmp.second);
        std::string simulations = tmp.first;
        std::string moveTime = tmp.second;
        if(modelDir.empty() || stateSize.empty() || simulations.empty() || moveTime.empty()) 
        {
            std::cout << "Could not parse agent identifier. Specify the agent like CrazyAra:dir:stateSize:simulations:moveTime" << std::endl;
            return nullptr;
        }

        std::cout << "Creating CrazyAraAgent with " << std::endl
                  << "> Model dir: " << modelDir << std::endl
                  << "> State size: " << stateSize << std::endl
                  << "> Simulations: " << simulations << std::endl
                  << "> Movetime: " << moveTime << std::endl;

        SearchLimits searchLimits;
        searchLimits.simulations = std::stoi(simulations);
        searchLimits.movetime = std::stoi(moveTime);
        return create_crazyara_agent(modelDir, std::stoi(stateSize), false, searchLimits=searchLimits);
    }

    return nullptr;
}<|MERGE_RESOLUTION|>--- conflicted
+++ resolved
@@ -28,13 +28,8 @@
     obsParams.agentInfoVisibility = bboard::AgentInfoVisibility::All;
     obsParams.exposePowerUps = false;
 
-<<<<<<< HEAD
-    uint valueVersion = 2;
-    crazyAraAgent->init_state(bboard::GameMode::FreeForAll, obsParams, obsParams, valueVersion);
-=======
     uint valueVersion = 1;
-    crazyAraAgent->init_state(bboard::GameMode::FreeForAll, obsParams, valueVersion, PlanningAgentType::SimpleAgent);
->>>>>>> fb4a0984
+    crazyAraAgent->init_state(bboard::GameMode::FreeForAll, obsParams, obsParams, valueVersion, PlanningAgentType::SimpleAgent);
 
     return crazyAraAgent;
 }
