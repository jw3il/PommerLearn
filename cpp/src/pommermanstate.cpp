/*
 * @file: pommermanstate.cpp
 * Created on 15.07.2020
 * @author: queensgambit
 */

#include "pommermanstate.h"
#include "data_representation.h"
#include "agents.hpp"

#include <mutex>

uint StateConstantsPommerman::auxiliaryStateSize = 0;

PommermanState::PommermanState(bboard::GameMode gameMode, bool statefulModel, uint maxTimeStep, uint valueVersion):
    hasTrueState(false),
    agentID(-1),
    gameMode(gameMode),
    eventHash(0),
    statefulModel(statefulModel),
    maxTimeStep(maxTimeStep),
    valueVersion(valueVersion),
<<<<<<< HEAD
    hasPlanningAgents(false),
    hasBufferedActions(false)
=======
    planningAgentsLock(false)
>>>>>>> fb4a0984
{
    std::fill_n(moves, bboard::AGENT_COUNT, bboard::Move::IDLE);
    if (StateConstantsPommerman::NB_AUXILIARY_OUTPUTS() != 0) {
        auxiliaryOutputs.resize(StateConstantsPommerman::NB_AUXILIARY_OUTPUTS());
    }
    else if (statefulModel)
    {
        throw std::runtime_error("You have not set an auxiliary (state) output but you claim that your model is stateful.");
    }
}

void PommermanState::set_agent_id(const int id)
{
    this->agentID = id;
}

void PommermanState::set_state(const bboard::State* state)
{
    // copy the state
    this->state = *state;
    this->hasTrueState = true;

    if (hasPlanningAgents) {
        planning_agents_reset();
    }
}

void PommermanState::set_observation(const bboard::Observation* obs)
{
    // TODO: Merge observations
    obs->ToState(this->state);
    this->hasTrueState = false;

    if (hasPlanningAgents) {
        planning_agents_reset();
    }
}

void PommermanState::set_agent_observation_params(const bboard::ObservationParameters params)
{
    this->agentObsParams = params;
}

void PommermanState::set_opponent_observation_params(const bboard::ObservationParameters params)
{
    this->opponentObsParams = params;
}

void PommermanState::set_planning_agents(const std::array<Clonable<bboard::Agent>*, bboard::AGENT_COUNT> agents)
{
    hasPlanningAgents = false;
    for (size_t i = 0; i < agents.size(); i++) {
        // skip own id, as we won't use this agent
        if (i == agentID) {
            continue;
        }

        Clonable<bboard::Agent>* agent = agents[i];
        if (agent != nullptr) {
            // create new clonable agent from this one and set its id
            planningAgents[i] = agent->clone();
            planningAgents[i]->get()->id = i;
            // we have at least one agent
            hasPlanningAgents = true;
        }
    }
}

void PommermanState::set_planning_agent(std::unique_ptr<Clonable<bboard::Agent>> agent, int index)
{
    // skip own id, as we won't use this agent anyway
    if (index == agentID) {
        return;
    }

    if (agent) {
        agent->get()->id = index;
    }
    planningAgents[index] = std::move(agent);

    hasPlanningAgents = false;
    for (int i = 0; i < bboard::AGENT_COUNT; i++) {
        if (planningAgents[i]) {
            hasPlanningAgents = true;
            break;
        }
    }
}

void PommermanState::planning_agents_reset()
{
    for (size_t i = 0; i < planningAgents.size(); i++) {
        if (i == agentID) {
            continue;
        }

        Clonable<bboard::Agent>* agent = planningAgents[i].get();
        if (agent != nullptr) {
            agent->get()->reset();
        }
    }

    hasBufferedActions = false;
}

void PommermanState::planning_agents_act()
{
    // we don't have to act when the actions are already buffered
    if (hasBufferedActions)
        return;

    bboard::Observation obs;
    for (size_t i = 0; i < planningAgents.size(); i++) {
        if (i == agentID) {
            continue;
        }

<<<<<<< HEAD
        if (!state.agents[i].visible) {
=======
        if (state.agents[i].dead) {
>>>>>>> fb4a0984
            moves[i] = bboard::Move::IDLE;
            continue;
        }

        Clonable<bboard::Agent>* agent = planningAgents[i].get();
        if (agent != nullptr) {
            bboard::Observation::Get(state, i, this->opponentObsParams, obs);
            moves[i] = agent->get()->act(&obs);
        }
    }

    hasBufferedActions = true;
}

// State methods

std::vector<Action> PommermanState::legal_actions() const
{
    const bboard::AgentInfo& self = state.agents[agentID];
    std::vector<Action> legalActions;

    // it's always possible to idle
    legalActions.push_back(Action(bboard::Move::IDLE));

    // agents can only place bombs when max bomb count is not reached yet and they don't already stand on a bomb
    if (self.bombCount < self.maxBombCount && !state.HasBomb(self.x, self.y)) {
        legalActions.push_back(Action(bboard::Move::BOMB));
    }

    // check if movement is possible
    static const bboard::Move directions[4] = {bboard::Move::UP, bboard::Move::DOWN, bboard::Move::RIGHT, bboard::Move::LEFT};
    for (bboard::Move dir : directions) {
        bboard::Position dest = bboard::util::DesiredPosition(self.x, self.y, dir);
        if (bboard::util::IsOutOfBounds(dest)) {
            continue;
        }

        // check if the item at the destination is passable (and don't walk into flames)
        int destItem = state.items[dest.y][dest.x];
        if (destItem == bboard::Item::PASSAGE || bboard::IS_POWERUP(destItem)
                || (destItem == bboard::Item::BOMB && self.canKick)) {
            legalActions.push_back(Action(dir));
        }
        else if (bboard::IS_FLAME(destItem)) {
            int cumulativeTimeLeft = 0;

            // check if this flame disappears in the next step
            for (int i = 0; i < state.flames.count; i++) {
                const bboard::Flame& flame = state.flames[i];
                cumulativeTimeLeft += flame.timeLeft;

                // flame does not disappear in the next step as
                // cumulative time left is too high and we did not
                // find it in the previous flames
                if (cumulativeTimeLeft > 1) {
                    break;
                }

                // check if this is the flame we are looking for
                if (flame.position.x == dest.x && flame.position.y == dest.y) {
                    legalActions.push_back(Action(dir));
                    break;
                }
            }
        }
    }

    return legalActions;
}

void PommermanState::set(const std::string &fenStr, bool isChess960, int variant)
{
    // TODO
}

void PommermanState::get_state_planes(bool normalize, float *inputPlanes, Version version) const
{
    // TODO: Does not account for merged observations
    bboard::Observation obs;
    bboard::Observation::Get(state, agentID, this->agentObsParams, obs);
    BoardToPlanes(&obs, 0, inputPlanes);

    if (this->statefulModel)
    {
        // add auxiliary outputs
        uint observationSize = PLANE_COUNT * PLANE_SIZE * PLANE_SIZE;

        uint stateBegin = StateConstantsPommerman::AUXILIARY_STATE_BEGIN();
        float* statePointer = &inputPlanes[observationSize + stateBegin];
        uint stateSize = StateConstantsPommerman::AUXILIARY_STATE_SIZE();

        if (state.timeStep == 0)
        {
            // auxillary outputs are not filled yet => start with empty state
            std::fill_n(statePointer, stateSize, 0.0f);
        }
        else
        {
            // use the last auxiliary outputs as an input for the next state
            std::copy_n(auxiliaryOutputs.begin() + stateBegin, stateSize, statePointer);
        }
    }
}

unsigned int PommermanState::steps_from_null() const
{
    return state.timeStep;
}

bool PommermanState::is_chess960() const
{
    return false;
}

std::string PommermanState::fen() const
{
    return "<fen-placeholder>";
}

bool _attribute_changed(const bboard::AgentInfo& oldInfo, const bboard::AgentInfo& newInfo) {
    return oldInfo.canKick != newInfo.canKick
            || oldInfo.bombCount != newInfo.bombCount
            || oldInfo.bombStrength != newInfo.bombStrength
            || oldInfo.maxBombCount != newInfo.maxBombCount;
}

void PommermanState::do_action(Action action)
{
    bboard::AgentInfo info = state.agents[agentID];
    int bombCount = state.bombs.count;
    int flameCount = state.flames.count;

    moves[agentID] = bboard::Move(action);

    if (hasPlanningAgents) {
        // fill the remaining moves
        planning_agents_act();
        // after this step, our cached actions are invalid
        hasBufferedActions = false;
    }

    // std::cout << "Moves: " << (int)moves[0] << " " << (int)moves[1] << " " << (int)moves[2] << " " << (int)moves[3] << std::endl;
    state.Step(moves);

    if (_attribute_changed(info, state.agents[agentID])
            || bombCount != state.bombs.count || flameCount != state.flames.count) {
        eventHash = rand();
    }
}

void PommermanState::undo_action(Action action) {
    // TODO
}

void PommermanState::prepare_action()
{
    if (hasPlanningAgents) {
        // buffer actions instead of calculcating them
        // each time we execute do_action (= expand the node)
        planning_agents_act();
    }
}


unsigned int PommermanState::number_repetitions() const
{
    return 0;
}

int PommermanState::side_to_move() const
{
    return agentID;
}

Key PommermanState::hash_key() const
{
    const bboard::AgentInfo& self = state.agents[agentID];
    int pos = self.x + self.y * bboard::BOARD_SIZE;
    // pos is in range [0, 120], so we can shift left by 7 (128)
    return ((Key)eventHash << 7) + pos;
}

void PommermanState::flip()
{
    // pass
}

Action PommermanState::uci_to_action(std::string &uciStr) const
{
    // TODO
    return Action(bboard::Move::IDLE);
}

std::string PommermanState::action_to_san(Action action, const std::vector<Action>& legalActions, bool leadsToWin, bool bookMove) const
{
    // TODO: Maybe change to UTF8 symbols later
    switch(bboard::Move(action)) {
    case (bboard::Move::IDLE):
        return "I";
    case (bboard::Move::UP):
        return "U";
    case (bboard::Move::DOWN):
        return "D";
    case (bboard::Move::LEFT):
        return "L";
    case (bboard::Move::RIGHT):
        return "R";
    case (bboard::Move::BOMB):
        return "B";
    default:
        return "?";
    }
}

inline TerminalType is_terminal_v1(const PommermanState* pommerState, size_t numberLegalMoves, float& customTerminalValue)
{
    const bboard::State& state = pommerState->state;

    if(state.finished)
    {
        if(state.IsWinner(pommerState->agentID))
        {
            customTerminalValue = 1.0f;
            return TERMINAL_CUSTOM;
        }
        else
        {
            if(state.isDraw || state.timeStep > 800)
            {
                customTerminalValue = 0.0f;
                return TERMINAL_CUSTOM;
            }
            else
            {
                customTerminalValue = -1.0f;
                return TERMINAL_CUSTOM;
            }
        }
    }

    // state is not finished
    if(state.agents[pommerState->agentID].dead)
    {
        if (pommerState->gameMode == bboard::GameMode::FreeForAll) {
            customTerminalValue = -1.0f;
            return TERMINAL_CUSTOM;
        }
        // Partner is still alive
        // TODO: Add evaluation from NN
        customTerminalValue = -0.5f;
        return TERMINAL_CUSTOM;
    }

    return TERMINAL_NONE;
}

inline int _get_num_of_dead_opponents(const bboard::State& state, const uint ownId)
{
    const bboard::AgentInfo& ownInfo = state.agents[ownId];
    int deadOpponents = 0;
    for (uint i = 0; i < bboard::AGENT_COUNT; i++) {
        if (i == ownId) {
            continue;
        }

        const bboard::AgentInfo& info = state.agents[i];
        if (info.dead && (ownInfo.team == 0 || info.team == 0 || ownInfo.team != info.team)) {
            deadOpponents++;
        }
    }

    return deadOpponents;
}

inline TerminalType is_terminal_v2(const PommermanState* pommerState, size_t numberLegalMoves, float& customTerminalValue)
{
    const bboard::State& state = pommerState->state;
    const bboard::AgentInfo& ownInfo = state.agents[pommerState->agentID];

    // new return values
    if(state.finished || ownInfo.dead || state.timeStep >= pommerState->maxTimeStep)
    {
        int numDeadOpponents = _get_num_of_dead_opponents(state, pommerState->agentID);
        switch (pommerState->gameMode)
        {
        case bboard::GameMode::FreeForAll:
            customTerminalValue = numDeadOpponents * 1.0 / 3 + (ownInfo.dead ? -1.0 : 0.0);
            break;
        
        case bboard::GameMode::TwoTeams:
            customTerminalValue = numDeadOpponents * 1.0 / 2 + (ownInfo.dead ? -1.0 / 2 : 0.0);
            break;

        default:
            throw std::runtime_error("GameMode not supported.");
        }
        return TERMINAL_CUSTOM;
    }
    
    return TERMINAL_NONE;
}

inline TerminalType is_terminal_v4(const PommermanState* pommerState, size_t numberLegalMoves, float& customTerminalValue)
{
    const bboard::State& state = pommerState->state;
    const bboard::AgentInfo& ownInfo = state.agents[pommerState->agentID];

    // new return values
    if(state.finished || ownInfo.dead || state.timeStep >= pommerState->maxTimeStep)
    {
        int numDeadOpponents = _get_num_of_dead_opponents(state, pommerState->agentID);
        switch (pommerState->gameMode)
        {
        case bboard::GameMode::FreeForAll:
            customTerminalValue = -1 + 4.0 / 7 * numDeadOpponents + (ownInfo.dead ? 0 : 2.0 / 7);
            break;
        
        default:
            throw std::runtime_error("GameMode not supported.");
        }
        return TERMINAL_CUSTOM;
    }
    
    return TERMINAL_NONE;
}


TerminalType PommermanState::is_terminal(size_t numberLegalMoves, float& customTerminalValue) const
{
    switch (valueVersion)
    {
    case 1:
        return is_terminal_v1(this, numberLegalMoves, customTerminalValue);
    
    case 2:
        return is_terminal_v2(this, numberLegalMoves, customTerminalValue);

    case 4:
        return is_terminal_v4(this, numberLegalMoves, customTerminalValue);

    default:
        throw std::runtime_error("Unknown value version " + std::to_string(valueVersion));
    }    
}

bool PommermanState::gives_check(Action action) const
{
    return false;
}

PommermanState* PommermanState::clone() const
{
    PommermanState* clone = new PommermanState(gameMode, statefulModel, maxTimeStep, valueVersion);
    clone->planningAgentsLock = planningAgentsLock;
    clone->state = state;
    clone->hasTrueState = hasTrueState;
    clone->agentID = agentID;
    clone->agentObsParams = agentObsParams;
    clone->opponentObsParams = opponentObsParams;
    if (hasPlanningAgents) {
        // clone all relevant agents
        for (size_t i = 0; i < planningAgents.size(); i++) {
            if (i == agentID || state.agents[i].dead) {
                continue;
            }
            auto ptr = planningAgents[i].get();
            if (ptr != nullptr) {
                clone->planningAgents[i] = ptr->clone();
                clone->hasPlanningAgents = true;
            }
        }

        clone->hasBufferedActions = hasBufferedActions;
        if (hasBufferedActions) {
            std::copy_n(moves, bboard::AGENT_COUNT, clone->moves);
        }
    }
    if (StateConstantsPommerman::NB_AUXILIARY_OUTPUTS() != 0) {
        clone->auxiliaryOutputs = auxiliaryOutputs;  // deep copy auxiliary outputs
    }
    return clone;
}

void PommermanState::init(int variant, bool isChess960)
{
    // TODO
}

void PommermanState::print(std::ostream& os) const
{
    // TODO
    os << InitialStateToString(state);
}

Tablebase::WDLScore PommermanState::check_for_tablebase_wdl(Tablebase::ProbeState& result)
{
    result = Tablebase::FAIL;
    return Tablebase::WDLScoreNone;
}

void PommermanState::set_auxiliary_outputs(const float *auxiliaryOutputs)
{
    if (StateConstantsPommerman::NB_AUXILIARY_OUTPUTS() != 0) {
        std::copy(auxiliaryOutputs, auxiliaryOutputs+StateConstantsPommerman::NB_AUXILIARY_OUTPUTS(), this->auxiliaryOutputs.begin());
    }
}<|MERGE_RESOLUTION|>--- conflicted
+++ resolved
@@ -20,12 +20,8 @@
     statefulModel(statefulModel),
     maxTimeStep(maxTimeStep),
     valueVersion(valueVersion),
-<<<<<<< HEAD
     hasPlanningAgents(false),
     hasBufferedActions(false)
-=======
-    planningAgentsLock(false)
->>>>>>> fb4a0984
 {
     std::fill_n(moves, bboard::AGENT_COUNT, bboard::Move::IDLE);
     if (StateConstantsPommerman::NB_AUXILIARY_OUTPUTS() != 0) {
@@ -143,11 +139,7 @@
             continue;
         }
 
-<<<<<<< HEAD
-        if (!state.agents[i].visible) {
-=======
-        if (state.agents[i].dead) {
->>>>>>> fb4a0984
+        if (state.agents[i].dead || !state.agents[i].visible) {
             moves[i] = bboard::Move::IDLE;
             continue;
         }
@@ -501,7 +493,6 @@
 PommermanState* PommermanState::clone() const
 {
     PommermanState* clone = new PommermanState(gameMode, statefulModel, maxTimeStep, valueVersion);
-    clone->planningAgentsLock = planningAgentsLock;
     clone->state = state;
     clone->hasTrueState = hasTrueState;
     clone->agentID = agentID;
