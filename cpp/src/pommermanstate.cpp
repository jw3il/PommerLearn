/*
 * @file: pommermanstate.cpp
 * Created on 15.07.2020
 * @author: queensgambit
 */

#include "pommermanstate.h"
#include "data_representation.h"
#include "agents.hpp"

#include <mutex>

uint StateConstantsPommerman::auxiliaryStateSize = 0;

PommermanState::PommermanState(bboard::GameMode gameMode, bool statefulModel, uint maxTimeStep):
    hasTrueState(false),
    agentID(-1),
    gameMode(gameMode),
    eventHash(0),
    statefulModel(statefulModel),
    maxTimeStep(maxTimeStep),
    hasPlanningAgents(false),
    hasBufferedActions(false)
{
#ifndef MCTS_SINGLE_PLAYER
    simulatedOpponentID = -1;
    myTurn = true;
#endif

    std::fill_n(moves, bboard::AGENT_COUNT, bboard::Move::IDLE);
    //std::fill_n(&this->vsParams.itemAge[0][0], bboard::BOARD_SIZE * bboard::BOARD_SIZE , 0);
    if (StateConstantsPommerman::NB_AUXILIARY_OUTPUTS() != 0) {
        auxiliaryOutputs.resize(StateConstantsPommerman::NB_AUXILIARY_OUTPUTS());
    }
    else if (statefulModel)
    {
        throw std::runtime_error("You have not set an auxiliary (state) output but you claim that your model is stateful.");
    }
}

#ifndef MCTS_SINGLE_PLAYER
int _get_closest_opponent(const bboard::State* state, const int id)
{
    const bboard::AgentInfo& self = state->agents[id];
    int closestOpponent = -1;
    int closestDistance = bboard::BOARD_SIZE * 2;
    for (int i = 0; i < bboard::AGENT_COUNT; i++) {
        if (i == id) {
            continue;
        }
        const bboard::AgentInfo& other = state->agents[i];
        if (other.dead || !self.IsEnemy(other)) {
            continue;
        }

        int hamming = abs(self.x - other.x) + abs(self.y - other.y);
        if (hamming < closestDistance) {
            closestDistance = hamming;
            closestOpponent = i;
        }
    }

    return closestOpponent;
}
#endif

void PommermanState::set_agent_id(const int id)
{
    this->agentID = id;
}

<<<<<<< HEAD
void PommermanState::set_virtual_step(bool useVirtualStep)
{
    this->useVirtualStep = useVirtualStep;
=======
void _init_search(PommermanState& pommermanState)
{
    if (pommermanState.hasPlanningAgents) {
        pommermanState.planning_agents_reset();
    }

#ifndef MCTS_SINGLE_PLAYER
    pommermanState.myTurn = true;
    pommermanState.simulatedOpponentID = _get_closest_opponent(&pommermanState.state, pommermanState.agentID);
#ifndef DISABLE_UCI_INFO
    std::cout << "Simulated opponent: " << pommermanState.simulatedOpponentID << std::endl;
#endif
#endif
>>>>>>> 923a950d
}

void PommermanState::set_state(const bboard::State* state)
{
    // copy the state
    this->state = *state;
    this->hasTrueState = true;

    _init_search(*this);
}

void PommermanState::set_observation(const bboard::Observation* obs)
{

    if (this->useVirtualStep && obs->timeStep>0){
        obs->VirtualStep(this->state, true, true, nullptr);
    } else {
        obs->ToState(this->state);
    }
    this->hasTrueState = false;

    _init_search(*this);
}

void PommermanState::set_agent_observation_params(const bboard::ObservationParameters params)
{
    this->agentObsParams = params;
}

void PommermanState::set_opponent_observation_params(const bboard::ObservationParameters params)
{
    this->opponentObsParams = params;
}

void PommermanState::set_planning_agents(const std::array<Clonable<bboard::Agent>*, bboard::AGENT_COUNT> agents)
{
    hasPlanningAgents = false;
    for (size_t i = 0; i < agents.size(); i++) {
        // skip own id, as we won't use this agent
        if (i == agentID) {
            continue;
        }

        Clonable<bboard::Agent>* agent = agents[i];
        if (agent != nullptr) {
            // create new clonable agent from this one and set its id
            planningAgents[i] = agent->clone();
            planningAgents[i]->get()->id = i;
            // we have at least one agent
            hasPlanningAgents = true;
        }
    }
}

void PommermanState::set_planning_agent(std::unique_ptr<Clonable<bboard::Agent>> agent, int index)
{
    // skip own id, as we won't use this agent anyway
    if (index == agentID) {
        return;
    }

    if (agent) {
        agent->get()->id = index;
    }
    planningAgents[index] = std::move(agent);

    hasPlanningAgents = false;
    for (int i = 0; i < bboard::AGENT_COUNT; i++) {
        if (planningAgents[i]) {
            hasPlanningAgents = true;
            break;
        }
    }
}

void PommermanState::planning_agents_reset()
{
    for (size_t i = 0; i < planningAgents.size(); i++) {
        if (i == agentID) {
            continue;
        }

        Clonable<bboard::Agent>* agent = planningAgents[i].get();
        if (agent != nullptr) {
            agent->get()->reset();
        }
    }

    hasBufferedActions = false;
}

void PommermanState::planning_agents_act()
{
    // we don't have to act when the actions are already buffered
    if (hasBufferedActions)
        return;

    bboard::Observation obs;
    for (size_t i = 0; i < planningAgents.size(); i++) {
        if (i == agentID) {
            continue;
        }

        if (state.agents[i].dead || !state.agents[i].visible) {
            moves[i] = bboard::Move::IDLE;
            continue;
        }

        Clonable<bboard::Agent>* agent = planningAgents[i].get();
        if (agent != nullptr) {
            bboard::Observation::Get(state, i, this->opponentObsParams, obs);
            moves[i] = agent->get()->act(&obs);
        }
    }

    hasBufferedActions = true;
}

// State methods

std::vector<Action> PommermanState::legal_actions() const
{
    // select the agent from which we are viewing this game
    const bboard::AgentInfo& self = state.agents[get_turn_agent_id()];

    std::vector<Action> legalActions;

    // it's always possible to idle
    legalActions.push_back(Action(bboard::Move::IDLE));
    // agents can only place bombs when max bomb count is not reached yet and they don't already stand on a bomb
    if (self.bombCount < self.maxBombCount && !state.HasBomb(self.x, self.y)) {
        legalActions.push_back(Action(bboard::Move::BOMB));
    }
    // check if movement is possible
    static const bboard::Move directions[4] = {bboard::Move::UP, bboard::Move::DOWN, bboard::Move::RIGHT, bboard::Move::LEFT};
    for (bboard::Move dir : directions) {
        bboard::Position dest = bboard::util::DesiredPosition(self.x, self.y, dir);
        if (bboard::util::IsOutOfBounds(dest)) {
            continue;
        }

        // check if the item at the destination is passable (and don't walk into flames)
        int destItem = state.items[dest.y][dest.x];
        if (destItem == bboard::Item::PASSAGE || bboard::IS_POWERUP(destItem)
                || (destItem == bboard::Item::BOMB && self.canKick)) {
            legalActions.push_back(Action(dir));
        }
        else if (bboard::IS_FLAME(destItem)) {
            int cumulativeTimeLeft = 0;

            // check if this flame disappears in the next step
            for (int i = 0; i < state.flames.count; i++) {
                const bboard::Flame& flame = state.flames[i];
                cumulativeTimeLeft += flame.timeLeft;

                // flame does not disappear in the next step as
                // cumulative time left is too high and we did not
                // find it in the previous flames
                if (cumulativeTimeLeft > 1) {
                    break;
                }

                // check if this is the flame we are looking for
                if (flame.position.x == dest.x && flame.position.y == dest.y) {
                    legalActions.push_back(Action(dir));
                    break;
                }
            }
        }
    }

    return legalActions;
}

void PommermanState::set(const std::string &fenStr, bool isChess960, int variant)
{
    // TODO
}

void PommermanState::get_state_planes(bool normalize, float *inputPlanes, Version version) const
{
<<<<<<< HEAD
    // TODO: Does not account for merged observations (add Parameter merge)
    bboard::Observation obs;
    bboard::ObservationParameters obsParams = this->agentObsParams;
    if (this->useVirtualStep){
        obsParams.agentPartialMapView = false;
    }
    bboard::Observation::Get(state, agentID, obsParams, obs);
    BoardToPlanes(&obs, agentID, inputPlanes);
=======
    int turnAgentID = get_turn_agent_id();

    // TODO: Does not account for merged observations
    bboard::Observation obs;
    bboard::Observation::Get(state, turnAgentID, this->agentObsParams, obs);
    BoardToPlanes(&obs, turnAgentID, inputPlanes);
>>>>>>> 923a950d

    if (this->statefulModel)
    {
        // add auxiliary outputs
        uint observationSize = PLANE_COUNT * PLANE_SIZE * PLANE_SIZE;

        uint stateBegin = StateConstantsPommerman::AUXILIARY_STATE_BEGIN();
        float* statePointer = &inputPlanes[observationSize + stateBegin];
        uint stateSize = StateConstantsPommerman::AUXILIARY_STATE_SIZE();

        if (state.timeStep == 0)
        {
            // auxillary outputs are not filled yet => start with empty state
            std::fill_n(statePointer, stateSize, 0.0f);
        }
        else
        {
            // use the last auxiliary outputs as an input for the next state
            std::copy_n(auxiliaryOutputs.begin() + stateBegin, stateSize, statePointer);
        }
    }
}

unsigned int PommermanState::steps_from_null() const
{
    return state.timeStep;
}

bool PommermanState::is_chess960() const
{
    return false;
}

std::string PommermanState::fen() const
{
    return "<fen-placeholder>";
}

bool _attribute_changed(const bboard::AgentInfo& oldInfo, const bboard::AgentInfo& newInfo) {
    return oldInfo.canKick != newInfo.canKick
            || oldInfo.bombCount != newInfo.bombCount
            || oldInfo.bombStrength != newInfo.bombStrength
            || oldInfo.maxBombCount != newInfo.maxBombCount;
}

void PommermanState::do_action(Action action)
{
    if (hasPlanningAgents) {
        // fill the remaining moves
        planning_agents_act();
    }

    int turnAgentID = get_turn_agent_id();

#ifdef MCTS_SINGLE_PLAYER
    // set the own action
    moves[turnAgentID] = bboard::Move(action);
#else
    // we first let our own agent move, then the opponent
    // self (buffered) -> opponent (step) -> self (buffered) -> opponent (step) ...
    moves[turnAgentID] = bboard::Move(action);
    if (myTurn) {
        // make sure that the actions survive the clone operation
        // even if we have no planning agent opponents
        hasBufferedActions = true;
        myTurn = false;
        return;
    }
    else {
        // we do the step and will continue from our own perspective
        myTurn = true;
    }
#endif
    // std::cout << "Moves: " << (int)moves[0] << " " << (int)moves[1] << " " << (int)moves[2] << " " << (int)moves[3] << std::endl;
    state.Step(moves);
    // after this step, any buffered actions are invalid
    hasBufferedActions = false;
#ifndef MCTS_SINGLE_PLAYER
    // update simulated opponent ID
    simulatedOpponentID = _get_closest_opponent(&state, agentID);
#endif
}

void PommermanState::undo_action(Action action) {
    // TODO
}

void PommermanState::prepare_action()
{
    if (hasPlanningAgents) {
        // buffer actions instead of calculcating them
        // each time we execute do_action (= expand the node)
        planning_agents_act();
    }
}


unsigned int PommermanState::number_repetitions() const
{
    return 0;
}

int PommermanState::side_to_move() const
{
    return agentID;
}

Key PommermanState::hash_key() const
{
    const bboard::AgentInfo& self = state.agents[agentID];
    int pos = self.x + self.y * bboard::BOARD_SIZE;
    // pos is in range [0, 120], so we can shift left by 7 (128)
    return ((Key)eventHash << 7) + pos;
}

void PommermanState::flip()
{
    // pass
}

Action PommermanState::uci_to_action(std::string &uciStr) const
{
    // TODO
    return Action(bboard::Move::IDLE);
}

std::string PommermanState::action_to_san(Action action, const std::vector<Action>& legalActions, bool leadsToWin, bool bookMove) const
{
    // TODO: Maybe change to UTF8 symbols later
    switch(bboard::Move(action)) {
    case (bboard::Move::IDLE):
        return "I";
    case (bboard::Move::UP):
        return "U";
    case (bboard::Move::DOWN):
        return "D";
    case (bboard::Move::LEFT):
        return "L";
    case (bboard::Move::RIGHT):
        return "R";
    case (bboard::Move::BOMB):
        return "B";
    default:
        return "?";
    }
}

inline TerminalType is_terminal_v1(const PommermanState* pommerState, size_t numberLegalMoves, float& customTerminalValue)
{
#ifndef MCTS_SINGLE_PLAYER
    if(!pommerState->myTurn) {
        // the other agent is always at intermediate steps
        // and we never want to stop the search there
        customTerminalValue = 0.0f;
        return TERMINAL_NONE;
    }
#endif

    int turnAgentID = pommerState->get_turn_agent_id();
    const bboard::State& state = pommerState->state;

    if(state.finished)
    {
        if(state.IsWinner(turnAgentID))
        {
            customTerminalValue = 1.0f;
            return TERMINAL_WIN;
        }
        else
        {
            if(state.isDraw || state.timeStep > 800)
            {
                customTerminalValue = 0.0f;
                return TERMINAL_DRAW;
            }
            else
            {
                customTerminalValue = -1.0f;
                return TERMINAL_LOSS;
            }
        }
    }

    // state is not finished
    if(state.agents[turnAgentID].dead)
    {
        if (pommerState->gameMode == bboard::GameMode::FreeForAll) {
            customTerminalValue = -1.0f;
            return TERMINAL_LOSS;
        }
        // Partner is still alive
        // TODO: Add evaluation from NN
        customTerminalValue = -0.5f;
        return TERMINAL_CUSTOM;
    }

    return TERMINAL_NONE;
}

#ifndef MCTS_SINGLE_PLAYER
inline TerminalType is_terminal_ffa_1vs1_sim(const PommermanState* pommerState, size_t numberLegalMoves, float& customTerminalValue)
{
    int agentID = pommerState->agentID;
    int simulatedOpponentID = pommerState->simulatedOpponentID;
    const bboard::State& state = pommerState->state;

    if(!pommerState->myTurn) {
        // the other agent is always at intermediate steps
        // and we never want to stop the search there
        customTerminalValue = 0.0f;
        return TERMINAL_NONE;
    }

    if(state.finished && state.isDraw) {
        customTerminalValue = 0.0f;
        return TERMINAL_DRAW;
    }

    // the agent always looses if it is dead
    if(state.agents[agentID].dead) {
        customTerminalValue = -1.0f;
        return TERMINAL_LOSS;
    }

    // it is considered a draw if the simulated opponent is dead => we stop the simulation
    if(state.agents[simulatedOpponentID].dead) {
        customTerminalValue = 0.0f;
        return TERMINAL_DRAW;
    }

    // the game is done
    if(state.finished) {
        if (state.IsWinner(agentID)) {
            customTerminalValue = 1.0f;
            return TERMINAL_WIN;
        }
        else {
            customTerminalValue = 0.0f;
            return TERMINAL_DRAW;
        }
    }

    return TERMINAL_NONE;
}
#endif

inline int _get_num_of_dead_opponents(const bboard::State& state, const uint ownId)
{
    const bboard::AgentInfo& ownInfo = state.agents[ownId];
    int deadOpponents = 0;
    for (uint i = 0; i < bboard::AGENT_COUNT; i++) {
        if (i == ownId) {
            continue;
        }

        const bboard::AgentInfo& info = state.agents[i];
        if (info.dead && (ownInfo.team == 0 || info.team == 0 || ownInfo.team != info.team)) {
            deadOpponents++;
        }
    }

    return deadOpponents;
}

inline TerminalType is_terminal_v2(const PommermanState* pommerState, size_t numberLegalMoves, float& customTerminalValue)
{
    const bboard::State& state = pommerState->state;
    const bboard::AgentInfo& ownInfo = state.agents[pommerState->agentID];

    // new return values
    if(state.finished || ownInfo.dead || state.timeStep >= pommerState->maxTimeStep)
    {
        int numDeadOpponents = _get_num_of_dead_opponents(state, pommerState->agentID);
        switch (pommerState->gameMode)
        {
        case bboard::GameMode::FreeForAll:
            customTerminalValue = numDeadOpponents * 1.0 / 3 + (ownInfo.dead ? -1.0 : 0.0);
            break;
        
        case bboard::GameMode::TwoTeams:
            customTerminalValue = numDeadOpponents * 1.0 / 2 + (ownInfo.dead ? -1.0 / 2 : 0.0);
            break;

        default:
            throw std::runtime_error("GameMode not supported.");
        }
        return TERMINAL_CUSTOM;
    }
    
    return TERMINAL_NONE;
}

inline TerminalType is_terminal_v4(const PommermanState* pommerState, size_t numberLegalMoves, float& customTerminalValue)
{
    const bboard::State& state = pommerState->state;
    const bboard::AgentInfo& ownInfo = state.agents[pommerState->agentID];

    // new return values
    if(state.finished || ownInfo.dead || state.timeStep >= pommerState->maxTimeStep)
    {
        int numDeadOpponents = _get_num_of_dead_opponents(state, pommerState->agentID);
        switch (pommerState->gameMode)
        {
        case bboard::GameMode::FreeForAll:
            customTerminalValue = -1 + 4.0 / 7 * numDeadOpponents + (ownInfo.dead ? 0 : 2.0 / 7);
            break;
        
        default:
            throw std::runtime_error("GameMode not supported.");
        }
        return TERMINAL_CUSTOM;
    }
    
    return TERMINAL_NONE;
}


TerminalType PommermanState::is_terminal(size_t numberLegalMoves, float& customTerminalValue) const
{
    return is_terminal_v1(this, numberLegalMoves, customTerminalValue);
}

bool PommermanState::gives_check(Action action) const
{
    return false;
}

PommermanState* PommermanState::clone() const
{
    PommermanState* clone = new PommermanState(gameMode, statefulModel, maxTimeStep);
    clone->state = state;
    clone->hasTrueState = hasTrueState;
    clone->agentID = agentID;
#ifndef MCTS_SINGLE_PLAYER
    clone->simulatedOpponentID = simulatedOpponentID;
    clone->myTurn = myTurn;
#endif
    clone->agentObsParams = agentObsParams;
    clone->opponentObsParams = opponentObsParams;
    clone->useVirtualStep = useVirtualStep;
    if (hasPlanningAgents) {
        // clone all relevant agents
        for (size_t i = 0; i < planningAgents.size(); i++) {
            if (i == agentID || state.agents[i].dead) {
                continue;
            }
            auto ptr = planningAgents[i].get();
            if (ptr != nullptr) {
                clone->planningAgents[i] = ptr->clone();
                clone->hasPlanningAgents = true;
            }
        }
    }
    clone->hasBufferedActions = hasBufferedActions;
    if (hasBufferedActions) {
        std::copy_n(moves, bboard::AGENT_COUNT, clone->moves);
    }
    if (StateConstantsPommerman::NB_AUXILIARY_OUTPUTS() != 0) {
        clone->auxiliaryOutputs = auxiliaryOutputs;  // deep copy auxiliary outputs
    }
    return clone;
}

void PommermanState::init(int variant, bool isChess960)
{
    // TODO
}

void PommermanState::print(std::ostream& os) const
{
    // TODO
    os << InitialStateToString(state);
}

Tablebase::WDLScore PommermanState::check_for_tablebase_wdl(Tablebase::ProbeState& result)
{
    result = Tablebase::FAIL;
    return Tablebase::WDLScoreNone;
}

void PommermanState::set_auxiliary_outputs(const float *auxiliaryOutputs)
{
    if (StateConstantsPommerman::NB_AUXILIARY_OUTPUTS() != 0) {
        std::copy(auxiliaryOutputs, auxiliaryOutputs+StateConstantsPommerman::NB_AUXILIARY_OUTPUTS(), this->auxiliaryOutputs.begin());
    }
}<|MERGE_RESOLUTION|>--- conflicted
+++ resolved
@@ -69,11 +69,6 @@
     this->agentID = id;
 }
 
-<<<<<<< HEAD
-void PommermanState::set_virtual_step(bool useVirtualStep)
-{
-    this->useVirtualStep = useVirtualStep;
-=======
 void _init_search(PommermanState& pommermanState)
 {
     if (pommermanState.hasPlanningAgents) {
@@ -87,7 +82,11 @@
     std::cout << "Simulated opponent: " << pommermanState.simulatedOpponentID << std::endl;
 #endif
 #endif
->>>>>>> 923a950d
+}
+
+void PommermanState::set_virtual_step(bool useVirtualStep)
+{
+    this->useVirtualStep = useVirtualStep;
 }
 
 void PommermanState::set_state(const bboard::State* state)
@@ -269,23 +268,15 @@
 
 void PommermanState::get_state_planes(bool normalize, float *inputPlanes, Version version) const
 {
-<<<<<<< HEAD
-    // TODO: Does not account for merged observations (add Parameter merge)
+    int turnAgentID = get_turn_agent_id();
+
     bboard::Observation obs;
     bboard::ObservationParameters obsParams = this->agentObsParams;
     if (this->useVirtualStep){
         obsParams.agentPartialMapView = false;
     }
-    bboard::Observation::Get(state, agentID, obsParams, obs);
-    BoardToPlanes(&obs, agentID, inputPlanes);
-=======
-    int turnAgentID = get_turn_agent_id();
-
-    // TODO: Does not account for merged observations
-    bboard::Observation obs;
-    bboard::Observation::Get(state, turnAgentID, this->agentObsParams, obs);
+    bboard::Observation::Get(state, turnAgentID, obsParams, obs);
     BoardToPlanes(&obs, turnAgentID, inputPlanes);
->>>>>>> 923a950d
 
     if (this->statefulModel)
     {
