--- conflicted
+++ resolved
@@ -100,9 +100,7 @@
     std::vector<float> auxiliaryOutputs;
     const bool statefulModel;
     const uint maxTimeStep;
-<<<<<<< HEAD
     bool useVirtualStep;
-=======
 #ifndef MCTS_SINGLE_PLAYER
     int simulatedOpponentID;
     bool myTurn;
@@ -123,7 +121,6 @@
         return myTurn ? agentID : simulatedOpponentID;
 #endif
     }
->>>>>>> 923a950d
 
     /**
      * @brief planningAgents contains other agents which can be used in the planning process.
