--- conflicted
+++ resolved
@@ -139,11 +139,7 @@
     Tablebase::WDLScore check_for_tablebase_wdl(Tablebase::ProbeState& result) override;
     void set_auxiliary_outputs(const float* auxiliaryOutputs) override;
     PommermanState* clone() const override;
-<<<<<<< HEAD
-    void init(int variant, bool isChess960);
-=======
     void init(int variant, bool isChess960) override;
->>>>>>> 934f6a9c
 };
 
 #endif // POMMERMANSTATE_H